--- conflicted
+++ resolved
@@ -1,11 +1,4 @@
 ---
-<<<<<<< HEAD
-=======
-import H1 from "../components/h1.astro";
-import Link from "../components/link.astro";
-import Navigation from "../components/navigation";
-import Logo from "../components/Logo.astro";
->>>>>>> 2a0df26a
 import RootLayout from "../layouts/RootLayout.astro";
 import WarpBackground from "../components/warp-background";
 ---
@@ -16,7 +9,6 @@
 			<div class="absolute w-full h-dvh -z-10">
 				{/* Keep the revolutionary turbulent background */}
 				<WarpBackground
-<<<<<<< HEAD
 					color1="#000000"
 					color2="#5a0000"
 					color3="#ff0000"
@@ -25,20 +17,10 @@
 					swirlIterations={25}
 					shapeScale={0.12}
 					rotation={0.85}
-=======
-					color1="#fca5a5"
-					color2="#ef4444"
-					color3="#b91c1c"
-					speed={0.6}
-					swirl={0.5}
-					swirlIterations={10}
-					shapeScale={0.3}
->>>>>>> 2a0df26a
 					client:load
 				/>
 			</div>
-
-<<<<<<< HEAD
+        
 			<div class="p-4 sm:p-8 absolute w-full h-dvh flex flex-col justify-between z-10">
 				<!-- Clean, Brutalist Hero Section -->
 				<div class="flex-1 flex flex-col justify-center items-center text-center">
@@ -98,39 +80,7 @@
 							JOIN US
 						</a>
 					</div>
-=======
-			<!-- Logo固定在右上角 -->
-			<div class="absolute top-4 right-4 sm:top-8 sm:right-8 z-50">
-				<Logo />
-			</div>
 
-			<!-- 导航栏固定在左上角 -->
-			<div class="absolute top-4 left-4 sm:top-8 sm:left-8 z-50">
-				<Navigation client:load>
-					<Link href="/who-we-are" variant="secondary">Who we are</Link>
-					<Link href="/what-we-do" variant="secondary">What we do</Link>
-					<Link href="/contact" variant="secondary">Contact</Link>
-				</Navigation>
-			</div>
-
-			<!-- 主内容居中 -->
-			<div class="absolute w-full h-dvh flex flex-col items-center justify-center z-10">
-				<div class="flex flex-col items-center gap-4">
-					<h1 class="font-bold text-center text-white" style="font-size: 8rem; line-height: 1;">
-						<span class="block sm:hidden" style="font-size: 8rem;">圣状 SINTHOME</span>
-						<span class="hidden sm:block" style="font-size: 12rem;">圣状 SINTHOME</span>
-					</h1>
-					<h2 class="text-2xl sm:text-3xl font-semibold text-center text-white">A placeholder for subtitle</h2>
-				</div>
-			</div>
-
-			<!-- 底部按钮 -->
-			<div class="absolute bottom-16 sm:bottom-20 w-full flex justify-center z-10">
-				<div class="flex items-center gap-10 text-2xl sm:text-3xl">
-					<Link href="/who-we-are" variant="red">Who we are</Link>
-					<Link href="/what-we-do" variant="red">What we do</Link>
-					<Link href="/contact" variant="red">Join us</Link>
->>>>>>> 2a0df26a
 				</div>
 
 			</div>
